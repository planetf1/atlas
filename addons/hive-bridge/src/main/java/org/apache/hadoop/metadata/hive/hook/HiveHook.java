/**
 * Licensed to the Apache Software Foundation (ASF) under one
 * or more contributor license agreements.  See the NOTICE file
 * distributed with this work for additional information
 * regarding copyright ownership.  The ASF licenses this file
 * to you under the Apache License, Version 2.0 (the
 * "License"); you may not use this file except in compliance
 * with the License.  You may obtain a copy of the License at
 * <p/>
 * http://www.apache.org/licenses/LICENSE-2.0
 * <p/>
 * Unless required by applicable law or agreed to in writing, software
 * distributed under the License is distributed on an "AS IS" BASIS,
 * WITHOUT WARRANTIES OR CONDITIONS OF ANY KIND, either express or implied.
 * See the License for the specific language governing permissions and
 * limitations under the License.
 */
/**
 * Licensed to the Apache Software Foundation (ASF) under one
 * or more contributor license agreements.  See the NOTICE file
 * distributed with this work for additional information
 * regarding copyright ownership.  The ASF licenses this file
 * to you under the Apache License, Version 2.0 (the
 * "License"); you may not use this file except in compliance
 * with the License.  You may obtain a copy of the License at
 * <p/>
 * http://www.apache.org/licenses/LICENSE-2.0
 * <p/>
 * Unless required by applicable law or agreed to in writing, software
 * distributed under the License is distributed on an "AS IS" BASIS,
 * WITHOUT WARRANTIES OR CONDITIONS OF ANY KIND, either express or implied.
 * See the License for the specific language governing permissions and
 * limitations under the License.
 */

package org.apache.hadoop.metadata.hive.hook;


import com.google.common.util.concurrent.ThreadFactoryBuilder;
import org.apache.commons.lang.StringEscapeUtils;
import org.apache.commons.lang.StringUtils;
import org.apache.hadoop.hive.conf.HiveConf;
import org.apache.hadoop.hive.ql.QueryPlan;
import org.apache.hadoop.hive.ql.exec.ExplainTask;
import org.apache.hadoop.hive.ql.exec.Task;
import org.apache.hadoop.hive.ql.hooks.Entity;
import org.apache.hadoop.hive.ql.hooks.ExecuteWithHookContext;
import org.apache.hadoop.hive.ql.hooks.HookContext;
import org.apache.hadoop.hive.ql.hooks.ReadEntity;
import org.apache.hadoop.hive.ql.hooks.WriteEntity;
import org.apache.hadoop.hive.ql.metadata.Table;
import org.apache.hadoop.hive.ql.plan.HiveOperation;
import org.apache.hadoop.metadata.hive.bridge.HiveMetaStoreBridge;
import org.apache.hadoop.metadata.hive.model.HiveDataTypes;
import org.apache.hadoop.metadata.typesystem.Referenceable;
import org.json.JSONObject;
import org.slf4j.Logger;
import org.slf4j.LoggerFactory;

import java.util.ArrayList;
import java.util.List;
import java.util.Set;
import java.util.concurrent.ExecutorService;
import java.util.concurrent.LinkedBlockingQueue;
import java.util.concurrent.ThreadPoolExecutor;
import java.util.concurrent.TimeUnit;

/**
 * DgiHook sends lineage information to the DgiSever.
 */
public class HiveHook implements ExecuteWithHookContext {

    private static final Logger LOG = LoggerFactory.getLogger(HiveHook.class);

    // wait time determines how long we wait before we exit the jvm on
    // shutdown. Pending requests after that will not be sent.
    private static final int WAIT_TIME = 3;
    private static ExecutorService executor;

    private static final String MIN_THREADS = "hive.hook.dgi.minThreads";
    private static final String MAX_THREADS = "hive.hook.dgi.maxThreads";
    private static final String KEEP_ALIVE_TIME = "hive.hook.dgi.keepAliveTime";

    private static final int minThreadsDefault = 5;
    private static final int maxThreadsDefault = 5;
    private static final long keepAliveTimeDefault = 10;
    private static boolean typesRegistered = false;

    static {
        // anything shared should be initialized here and destroyed in the
        // shutdown hook The hook contract is weird in that it creates a
        // boatload of hooks.

        // initialize the async facility to process hook calls. We don't
        // want to do this inline since it adds plenty of overhead for the
        // query.
        HiveConf hiveConf = new HiveConf();
        int minThreads = hiveConf.getInt(MIN_THREADS, minThreadsDefault);
        int maxThreads = hiveConf.getInt(MAX_THREADS, maxThreadsDefault);
        long keepAliveTime = hiveConf.getLong(KEEP_ALIVE_TIME, keepAliveTimeDefault);

        executor = new ThreadPoolExecutor(minThreads, maxThreads, keepAliveTime, TimeUnit.MILLISECONDS,
                new LinkedBlockingQueue<Runnable>(),
                new ThreadFactoryBuilder().setDaemon(true).setNameFormat("DGI Logger %d").build());

        try {
            Runtime.getRuntime().addShutdownHook(new Thread() {
                        @Override
                        public void run() {
                            try {
                                executor.shutdown();
                                executor.awaitTermination(WAIT_TIME, TimeUnit.SECONDS);
                                executor = null;
                            } catch (InterruptedException ie) {
                                LOG.info("Interrupt received in shutdown.");
                            }
                            // shutdown client
                        }
                    });
        } catch (IllegalStateException is) {
            LOG.info("Attempting to send msg while shutdown in progress.");
        }

        LOG.info("Created DGI Hook");
    }

    class HiveEvent {
        public HiveConf conf;

        public Set<ReadEntity> inputs;
        public Set<WriteEntity> outputs;

        public String user;
        public HiveOperation operation;
        public QueryPlan queryPlan;
        public HookContext.HookType hookType;
        public JSONObject jsonPlan;
    }

    @Override
    public void run(final HookContext hookContext) throws Exception {
        if (executor == null) {
            LOG.info("No executor running. Bail.");
            return;
        }

        // clone to avoid concurrent access
        final HiveEvent event = new HiveEvent();
        final HiveConf conf = new HiveConf(hookContext.getConf());
        boolean debug = conf.get("hive.hook.dgi.synchronous", "false").equals("true");

        event.conf = conf;
        event.inputs = hookContext.getInputs();
        event.outputs = hookContext.getOutputs();

        event.user = hookContext.getUserName() == null ? hookContext.getUgi().getUserName() : hookContext.getUserName();
        event.operation = HiveOperation.valueOf(hookContext.getOperationName());
        event.queryPlan = hookContext.getQueryPlan();
        event.hookType = hookContext.getHookType();

        event.jsonPlan = getQueryPlan(event);

        if (debug) {
            fireAndForget(event);
        } else {
            executor.submit(new Runnable() {
                        @Override
                        public void run() {
                            try {
                                fireAndForget(event);
                            } catch (Throwable e) {
                                LOG.info("DGI hook failed", e);
                            }
                        }
                    });
        }
    }

    private void fireAndForget(HiveEvent event) throws Exception {
        assert event.hookType == HookContext.HookType.POST_EXEC_HOOK : "Non-POST_EXEC_HOOK not supported!";

        LOG.info("Entered DGI hook for hook type {} operation {}", event.hookType, event.operation);
        HiveMetaStoreBridge dgiBridge = new HiveMetaStoreBridge(event.conf);

        if (!typesRegistered) {
            dgiBridge.registerHiveDataModel();
            typesRegistered = true;
        }

        switch (event.operation) {
        case CREATEDATABASE:
            handleCreateDB(dgiBridge, event);
            break;

        case CREATETABLE:
            handleCreateTable(dgiBridge, event);
            break;

        case CREATETABLE_AS_SELECT:
        case CREATEVIEW:
        case LOAD:
        case EXPORT:
        case IMPORT:
        case QUERY:
            registerProcess(dgiBridge, event);
            break;

        case ALTERTABLE_RENAME:
        case ALTERVIEW_RENAME:
            renameTable(dgiBridge, event);
            break;

        case ALTERVIEW_AS:
            //update inputs/outputs?
            break;

        case ALTERTABLE_ADDCOLS:
        case ALTERTABLE_REPLACECOLS:
        case ALTERTABLE_RENAMECOL:
            break;

        default:
        }
    }

    private void renameTable(HiveMetaStoreBridge dgiBridge, HiveEvent event) throws Exception {
        //crappy, no easy of getting new name
        assert event.inputs != null && event.inputs.size() == 1;
        assert event.outputs != null && event.outputs.size() > 0;

        Table oldTable = event.inputs.iterator().next().getTable();
        Table newTable = null;
        for (WriteEntity writeEntity : event.outputs) {
            if (writeEntity.getType() == Entity.Type.TABLE) {
                Table table = writeEntity.getTable();
                if (table.getDbName().equals(oldTable.getDbName()) && !table.getTableName()
                        .equals(oldTable.getTableName())) {
                    newTable = table;
                    break;
                }
            }
        }
        if (newTable == null) {
            LOG.warn("Failed to deduct new name for " + event.queryPlan.getQueryStr());
            return;
        }

        Referenceable dbReferenceable = dgiBridge.registerDatabase(oldTable.getDbName());
        Referenceable tableReferenceable =
                dgiBridge.registerTable(dbReferenceable, oldTable.getDbName(), oldTable.getTableName());
        LOG.info("Updating entity name {}.{} to {}",
                oldTable.getDbName(), oldTable.getTableName(), newTable.getTableName());
        dgiBridge.getMetadataServiceClient().updateEntity(tableReferenceable.getId()._getId(), "name",
                newTable.getTableName().toLowerCase());
    }

    private void handleCreateTable(HiveMetaStoreBridge dgiBridge, HiveEvent event) throws Exception {
        for (WriteEntity entity : event.outputs) {
            if (entity.getType() == Entity.Type.TABLE) {

                Table table = entity.getTable();
                Referenceable dbReferenceable = dgiBridge.registerDatabase(table.getDbName());
                dgiBridge.registerTable(dbReferenceable, table.getDbName(), table.getTableName());
            }
        }
    }

    private void handleCreateDB(HiveMetaStoreBridge dgiBridge, HiveEvent event) throws Exception {
        for (WriteEntity entity : event.outputs) {
            if (entity.getType() == Entity.Type.DATABASE) {
                dgiBridge.registerDatabase(entity.getDatabase().getName());
            }
        }
    }

    private String normalize(String str) {
        if (StringUtils.isEmpty(str)) {
            return null;
        }
        return str.toLowerCase().trim();
    }

    private void registerProcess(HiveMetaStoreBridge dgiBridge, HiveEvent event) throws Exception {
        Set<ReadEntity> inputs = event.inputs;
        Set<WriteEntity> outputs = event.outputs;

        //Even explain CTAS has operation name as CREATETABLE_AS_SELECT
        if (inputs.isEmpty() && outputs.isEmpty()) {
            LOG.info("Explain statement. Skipping...");
        }

        if (event.queryPlan == null) {
            LOG.info("Query plan is missing. Skipping...");
        }

        String queryId = event.queryPlan.getQueryId();
        String queryStr = normalize(event.queryPlan.getQueryStr());
        long queryStartTime = event.queryPlan.getQueryStartTime();

        LOG.debug("Registering CTAS query: {}", queryStr);
<<<<<<< HEAD
        Referenceable processReferenceable = new Referenceable(HiveDataTypes.HIVE_PROCESS.getName());
        processReferenceable.set("name", event.operation.getOperationName());
        processReferenceable.set("startTime", queryStartTime);
        processReferenceable.set("userName", event.user);

        List<Referenceable> source = new ArrayList<>();
        for (ReadEntity readEntity : inputs) {
            if (readEntity.getType() == Entity.Type.TABLE) {
                Table table = readEntity.getTable();
                String dbName = table.getDbName();
                source.add(dgiBridge.registerTable(dbName, table.getTableName()));
            }
            if (readEntity.getType() == Entity.Type.PARTITION) {
                dgiBridge.registerPartition(readEntity.getPartition());
            }
        }
        processReferenceable.set("inputs", source);

        List<Referenceable> target = new ArrayList<>();
        for (WriteEntity writeEntity : outputs) {
            if (writeEntity.getType() == Entity.Type.TABLE || writeEntity.getType() == Entity.Type.PARTITION) {
                Table table = writeEntity.getTable();
                String dbName = table.getDbName();
                target.add(dgiBridge.registerTable(dbName, table.getTableName()));
=======
        Referenceable processReferenceable = dgiBridge.getProcessReference(queryStr);
        if (processReferenceable == null) {
            processReferenceable = new Referenceable(HiveDataTypes.HIVE_PROCESS.getName());
            processReferenceable.set("name", event.operation.getOperationName());
            processReferenceable.set("startTime", queryStartTime);
            processReferenceable.set("userName", event.user);

            List<Referenceable> source = new ArrayList<>();
            for (ReadEntity readEntity : inputs) {
                if (readEntity.getType() == Entity.Type.TABLE) {
                    Table table = readEntity.getTable();
                    String dbName = table.getDbName();
                    source.add(dgiBridge.registerTable(dbName, table.getTableName()));
                }
                if (readEntity.getType() == Entity.Type.PARTITION) {
                    dgiBridge.registerPartition(readEntity.getPartition());
                }
>>>>>>> 6e9d6948
            }
            processReferenceable.set("inputs", source);

            List<Referenceable> target = new ArrayList<>();
            for (WriteEntity writeEntity : outputs) {
                if (writeEntity.getType() == Entity.Type.TABLE || writeEntity.getType() == Entity.Type.PARTITION) {
                    Table table = writeEntity.getTable();
                    String dbName = table.getDbName();
                    target.add(dgiBridge.registerTable(dbName, table.getTableName()));
                }
                if (writeEntity.getType() == Entity.Type.PARTITION) {
                    dgiBridge.registerPartition(writeEntity.getPartition());
                }
            }
            processReferenceable.set("outputs", target);
            processReferenceable.set("queryText", queryStr);
            processReferenceable.set("queryId", queryId);
            processReferenceable.set("queryPlan", event.jsonPlan.toString());
            processReferenceable.set("endTime", System.currentTimeMillis());

            //TODO set
            processReferenceable.set("queryGraph", "queryGraph");
            dgiBridge.createInstance(processReferenceable);
        } else {
            LOG.debug("Query {} is already registered", queryStr);
        }
<<<<<<< HEAD
        processReferenceable.set("outputs", target);
        processReferenceable.set("queryText", queryStr);
        processReferenceable.set("queryId", queryId);
        processReferenceable.set("queryPlan", event.jsonPlan.toString());
        processReferenceable.set("endTime", System.currentTimeMillis());

        //TODO set
        processReferenceable.set("queryGraph", "queryGraph");
        dgiBridge.createInstance(processReferenceable);
=======
>>>>>>> 6e9d6948
    }


    private JSONObject getQueryPlan(HiveEvent event) throws Exception {
        try {
            ExplainTask explain = new ExplainTask();
            explain.initialize(event.conf, event.queryPlan, null);
            List<Task<?>> rootTasks = event.queryPlan.getRootTasks();
            return explain.getJSONPlan(null, null, rootTasks, event.queryPlan.getFetchTask(), true, false, false);
        } catch(Exception e) {
            LOG.warn("Failed to get queryplan", e);
            return new JSONObject();
        }
    }
}<|MERGE_RESOLUTION|>--- conflicted
+++ resolved
@@ -1,20 +1,3 @@
-/**
- * Licensed to the Apache Software Foundation (ASF) under one
- * or more contributor license agreements.  See the NOTICE file
- * distributed with this work for additional information
- * regarding copyright ownership.  The ASF licenses this file
- * to you under the Apache License, Version 2.0 (the
- * "License"); you may not use this file except in compliance
- * with the License.  You may obtain a copy of the License at
- * <p/>
- * http://www.apache.org/licenses/LICENSE-2.0
- * <p/>
- * Unless required by applicable law or agreed to in writing, software
- * distributed under the License is distributed on an "AS IS" BASIS,
- * WITHOUT WARRANTIES OR CONDITIONS OF ANY KIND, either express or implied.
- * See the License for the specific language governing permissions and
- * limitations under the License.
- */
 /**
  * Licensed to the Apache Software Foundation (ASF) under one
  * or more contributor license agreements.  See the NOTICE file
@@ -298,32 +281,6 @@
         long queryStartTime = event.queryPlan.getQueryStartTime();
 
         LOG.debug("Registering CTAS query: {}", queryStr);
-<<<<<<< HEAD
-        Referenceable processReferenceable = new Referenceable(HiveDataTypes.HIVE_PROCESS.getName());
-        processReferenceable.set("name", event.operation.getOperationName());
-        processReferenceable.set("startTime", queryStartTime);
-        processReferenceable.set("userName", event.user);
-
-        List<Referenceable> source = new ArrayList<>();
-        for (ReadEntity readEntity : inputs) {
-            if (readEntity.getType() == Entity.Type.TABLE) {
-                Table table = readEntity.getTable();
-                String dbName = table.getDbName();
-                source.add(dgiBridge.registerTable(dbName, table.getTableName()));
-            }
-            if (readEntity.getType() == Entity.Type.PARTITION) {
-                dgiBridge.registerPartition(readEntity.getPartition());
-            }
-        }
-        processReferenceable.set("inputs", source);
-
-        List<Referenceable> target = new ArrayList<>();
-        for (WriteEntity writeEntity : outputs) {
-            if (writeEntity.getType() == Entity.Type.TABLE || writeEntity.getType() == Entity.Type.PARTITION) {
-                Table table = writeEntity.getTable();
-                String dbName = table.getDbName();
-                target.add(dgiBridge.registerTable(dbName, table.getTableName()));
-=======
         Referenceable processReferenceable = dgiBridge.getProcessReference(queryStr);
         if (processReferenceable == null) {
             processReferenceable = new Referenceable(HiveDataTypes.HIVE_PROCESS.getName());
@@ -341,7 +298,6 @@
                 if (readEntity.getType() == Entity.Type.PARTITION) {
                     dgiBridge.registerPartition(readEntity.getPartition());
                 }
->>>>>>> 6e9d6948
             }
             processReferenceable.set("inputs", source);
 
@@ -368,18 +324,6 @@
         } else {
             LOG.debug("Query {} is already registered", queryStr);
         }
-<<<<<<< HEAD
-        processReferenceable.set("outputs", target);
-        processReferenceable.set("queryText", queryStr);
-        processReferenceable.set("queryId", queryId);
-        processReferenceable.set("queryPlan", event.jsonPlan.toString());
-        processReferenceable.set("endTime", System.currentTimeMillis());
-
-        //TODO set
-        processReferenceable.set("queryGraph", "queryGraph");
-        dgiBridge.createInstance(processReferenceable);
-=======
->>>>>>> 6e9d6948
     }
 
 
