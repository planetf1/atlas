<?xml version="1.0" encoding="UTF-8"?>

<!--
  ~ Licensed to the Apache Software Foundation (ASF) under one
  ~ or more contributor license agreements.  See the NOTICE file
  ~ distributed with this work for additional information
  ~ regarding copyright ownership.  The ASF licenses this file
  ~ to you under the Apache License, Version 2.0 (the
  ~ "License"); you may not use this file except in compliance
  ~ with the License.  You may obtain a copy of the License at
  ~
  ~     http://www.apache.org/licenses/LICENSE-2.0
  ~
  ~ Unless required by applicable law or agreed to in writing, software
  ~ distributed under the License is distributed on an "AS IS" BASIS,
  ~ WITHOUT WARRANTIES OR CONDITIONS OF ANY KIND, either express or implied.
  ~ See the License for the specific language governing permissions and
  ~ limitations under the License.
  -->

<project xmlns:xsi="http://www.w3.org/2001/XMLSchema-instance"
         xmlns="http://maven.apache.org/POM/4.0.0"
         xsi:schemaLocation="http://maven.apache.org/POM/4.0.0 http://maven.apache.org/maven-v4_0_0.xsd">

    <modelVersion>4.0.0</modelVersion>
    <parent>
        <groupId>org.apache.hadoop.metadata</groupId>
        <artifactId>metadata-governance</artifactId>
        <version>0.1-incubating-SNAPSHOT</version>
    </parent>
    <artifactId>metadata-webapp</artifactId>
    <description>Apache Metadata Web Application</description>
    <name>Apache Metadata Web Application</name>
    <packaging>war</packaging>

<<<<<<< HEAD
    <properties>
        <debug.jetty.daemon>true</debug.jetty.daemon>
    </properties>
=======
    <profiles>
        <profile>
            <id>hadoop-2</id>
            <activation>
                <activeByDefault>true</activeByDefault>
            </activation>
            <dependencies>
                <dependency>
                    <groupId>org.apache.hadoop</groupId>
                    <artifactId>hadoop-client</artifactId>
                    <scope>test</scope>
                </dependency>
                <dependency>
                    <groupId>org.apache.hadoop</groupId>
                    <artifactId>hadoop-common</artifactId>
                    <version>${hadoop.version}</version>
                </dependency>
            </dependencies>
        </profile>
    </profiles>
>>>>>>> 9648a823

    <dependencies>
        <dependency>
            <groupId>org.apache.hadoop.metadata</groupId>
            <artifactId>metadata-typesystem</artifactId>
        </dependency>

        <dependency>
            <groupId>org.apache.hadoop.metadata</groupId>
            <artifactId>metadata-repository</artifactId>
        </dependency>

        <dependency>
            <groupId>org.apache.hadoop.metadata</groupId>
            <artifactId>metadata-client</artifactId>
        </dependency>

        <dependency>
            <groupId>org.apache.hadoop</groupId>
            <artifactId>hadoop-common</artifactId>
            <version>${hadoop.version}</version>
        </dependency>

        <dependency>
            <groupId>joda-time</groupId>
            <artifactId>joda-time</artifactId>
        </dependency>

        <dependency>
            <groupId>commons-configuration</groupId>
            <artifactId>commons-configuration</artifactId>
        </dependency>

        <dependency>
            <groupId>commons-cli</groupId>
            <artifactId>commons-cli</artifactId>
        </dependency>

        <dependency>
            <groupId>com.tinkerpop.blueprints</groupId>
            <artifactId>blueprints-core</artifactId>
        </dependency>

        <dependency>
            <groupId>com.thinkaurelius.titan</groupId>
            <artifactId>titan-core</artifactId>
        </dependency>

        <dependency>
            <groupId>com.googlecode.json-simple</groupId>
            <artifactId>json-simple</artifactId>
        </dependency>

        <dependency>
            <groupId>javax.servlet.jsp</groupId>
            <artifactId>jsp-api</artifactId>
        </dependency>

        <dependency>
            <groupId>javax.servlet</groupId>
            <artifactId>javax.servlet-api</artifactId>
            <version>3.1.0</version>
        </dependency>

        <dependency>
            <groupId>org.mortbay.jetty</groupId>
            <artifactId>jetty</artifactId>
        </dependency>

        <dependency>
            <groupId>org.mortbay.jetty</groupId>
            <artifactId>jetty-plus</artifactId>
        </dependency>

        <dependency>
            <groupId>org.mortbay.jetty</groupId>
            <artifactId>jetty-util</artifactId>
            <version>6.1.26</version>
        </dependency>

        <dependency>
            <groupId>com.sun.jersey</groupId>
            <artifactId>jersey-core</artifactId>
        </dependency>

        <dependency>
            <groupId>com.sun.jersey</groupId>
            <artifactId>jersey-server</artifactId>
        </dependency>

        <dependency>
            <groupId>com.sun.jersey</groupId>
            <artifactId>jersey-client</artifactId>
        </dependency>

        <dependency>
            <groupId>com.sun.jersey</groupId>
            <artifactId>jersey-json</artifactId>
        </dependency>

        <dependency>
            <groupId>org.mockito</groupId>
            <artifactId>mockito-all</artifactId>
        </dependency>

        <dependency>
            <groupId>org.testng</groupId>
            <artifactId>testng</artifactId>
        </dependency>

        <dependency>
            <groupId>com.google.inject.extensions</groupId>
            <artifactId>guice-servlet</artifactId>
            <version>3.0</version>
        </dependency>

        <dependency>
            <groupId>com.google.code.gson</groupId>
            <artifactId>gson</artifactId>
            <version>2.3.1</version>
        </dependency>

        <dependency>
            <groupId>com.sun.jersey.contribs</groupId>
            <artifactId>jersey-guice</artifactId>
            <version>1.18.3</version>
        </dependency>

        <dependency>
            <groupId>org.mortbay.jetty</groupId>
            <artifactId>jsp-2.1</artifactId>
        </dependency>
    </dependencies>

    <build>
        <plugins>
            <plugin>
                <groupId>org.apache.maven.plugins</groupId>
                <artifactId>maven-javadoc-plugin</artifactId>
                <executions>
                    <execution>
                        <id>uber-javadocs</id>
                        <phase>site</phase>
                        <goals>
                            <goal>javadoc</goal>
                            <goal>jar</goal>
                        </goals>
                        <configuration>
                            <includeTransitiveDependencySources>false</includeTransitiveDependencySources>
                            <includeDependencySources>true</includeDependencySources>
                            <dependencySourceIncludes>
                                <dependencySourceInclude>org.apache.hadoop.metadata:*</dependencySourceInclude>
                            </dependencySourceIncludes>
                        </configuration>
                    </execution>
                </executions>
            </plugin>

            <plugin>
                <groupId>org.apache.maven.plugins</groupId>
                <artifactId>maven-war-plugin</artifactId>
                <version>2.4</version>
                <configuration>
                    <webResources>
                        <resource>
                            <directory>../dashboard/v1</directory>
                            <targetPath>dashboard</targetPath>
                        </resource>
                        <resource>
                            <directory>../dashboard/v2</directory>
                            <targetPath>dashboard/v2</targetPath>
                        </resource>
                        <resource>
                            <directory>src/main/webapp/WEB-INF</directory>
                            <targetPath>WEB-INF</targetPath>
                        </resource>
                    </webResources>
                </configuration>
            </plugin>

            <plugin>
                <artifactId>maven-resources-plugin</artifactId>
                <version>2.6</version>
                <executions>
                    <execution>
                        <id>copy-resources</id>
                        <phase>validate</phase>
                        <goals>
                            <goal>copy-resources</goal>
                        </goals>
                        <configuration>
                            <outputDirectory>${basedir}/conf
                            </outputDirectory>
                            <resources>
                                <resource>
                                    <directory>${project.build.directory}/conf</directory>
                                    <filtering>false</filtering>
                                </resource>
                            </resources>
                        </configuration>
                    </execution>
                </executions>
            </plugin>

            <plugin>
                <groupId>org.codehaus.enunciate</groupId>
                <artifactId>maven-enunciate-plugin</artifactId>
                <executions>
                    <execution>
                        <goals>
                            <goal>docs</goal>
                        </goals>
                    </execution>
                </executions>
                <configuration>
                    <!-- the directory where to put the docs -->
                    <docsDir>${project.build.directory}/apidocs</docsDir>
                    <configFile>${basedir}/../src/build/enunciate.xml</configFile>
                </configuration>
            </plugin>

            <plugin>
                <groupId>org.codehaus.mojo</groupId>
                <artifactId>keytool-maven-plugin</artifactId>
                <executions>
                    <execution>
                        <id>clean</id>
                        <phase>generate-resources</phase>
                        <goals>
                            <goal>clean</goal>
                        </goals>
                    </execution>
                    <execution>
                        <id>generateKeyPair</id>
                        <phase>generate-resources</phase>
                        <goals>
                            <goal>generateKeyPair</goal>
                        </goals>
                    </execution>
                </executions>
                <configuration>
                    <dname>cn=metadata.incubator.apache.org</dname>
<<<<<<< HEAD
                    <keystore>${project.build.directory}/metadata.keystore</keystore>
=======
                    <keystore>${project.build.directory}/conf/metadata.keystore</keystore>
>>>>>>> 9648a823
                    <keypass>keypass</keypass>
                    <storepass>keypass</storepass>
                    <alias>metadata</alias>
                    <keyalg>RSA</keyalg>
                    <validity>100000</validity>
                </configuration>
            </plugin>

            <plugin>
                <groupId>org.mortbay.jetty</groupId>
                <artifactId>maven-jetty-plugin</artifactId>
                <version>${jetty.version}</version>
                <configuration>
                    <skip>${skipTests}</skip>
                    <!--only skip int tests -->
                    <connectors>
                        <!--
                                                    <connector implementation="org.mortbay.jetty.security.SslSocketConnector">
                                                        <port>21443</port>
                                                        <maxIdleTime>60000</maxIdleTime>
                                                        <keystore>${project.build.directory}/../../webapp/target/metadata.keystore</keystore>
                                                        <keyPassword>metadata-passwd</keyPassword>
                                                        <password>metadata-passwd</password>
                                                    </connector>
                        -->
                        <connector implementation="org.mortbay.jetty.nio.SelectChannelConnector">
                            <port>21000</port>
                            <maxIdleTime>60000</maxIdleTime>
                        </connector>
                    </connectors>
                    <webApp>${project.build.directory}/metadata-webapp-${project.version}</webApp>
                    <contextPath>/</contextPath>
                    <useTestClasspath>true</useTestClasspath>
                    <systemProperties>
                        <systemProperty>
                            <name>metadata.log.dir</name>
                            <value>${project.build.directory}/logs</value>
                        </systemProperty>
                        <systemProperty>
                            <name>keystore.file</name>
                            <value>${project.build.directory}/../../webapp/target/metadata.keystore
                            </value>
                        </systemProperty>
                        <systemProperty>
                            <name>truststore.file</name>
                            <value>${project.build.directory}/../../webapp/target/metadata.keystore</value>
                        </systemProperty>
                    </systemProperties>
                    <stopKey>metadata-stop</stopKey>
                    <stopPort>41001</stopPort>
                    <daemon>${debug.jetty.daemon}</daemon>
                </configuration>
                <executions>
                    <execution>
                        <id>start-jetty</id>
                        <phase>pre-integration-test</phase>
                        <goals>
                            <goal>run</goal>
                        </goals>
                        <configuration>
                            <daemon>true</daemon>
                        </configuration>
                    </execution>
                    <execution>
                        <id>stop-jetty</id>
                        <phase>post-integration-test</phase>
                        <goals>
                            <goal>stop</goal>
                        </goals>
                    </execution>
                </executions>
            </plugin>
        </plugins>
    </build>
</project><|MERGE_RESOLUTION|>--- conflicted
+++ resolved
@@ -33,32 +33,9 @@
     <name>Apache Metadata Web Application</name>
     <packaging>war</packaging>
 
-<<<<<<< HEAD
     <properties>
         <debug.jetty.daemon>true</debug.jetty.daemon>
     </properties>
-=======
-    <profiles>
-        <profile>
-            <id>hadoop-2</id>
-            <activation>
-                <activeByDefault>true</activeByDefault>
-            </activation>
-            <dependencies>
-                <dependency>
-                    <groupId>org.apache.hadoop</groupId>
-                    <artifactId>hadoop-client</artifactId>
-                    <scope>test</scope>
-                </dependency>
-                <dependency>
-                    <groupId>org.apache.hadoop</groupId>
-                    <artifactId>hadoop-common</artifactId>
-                    <version>${hadoop.version}</version>
-                </dependency>
-            </dependencies>
-        </profile>
-    </profiles>
->>>>>>> 9648a823
 
     <dependencies>
         <dependency>
@@ -118,12 +95,6 @@
         </dependency>
 
         <dependency>
-            <groupId>javax.servlet</groupId>
-            <artifactId>javax.servlet-api</artifactId>
-            <version>3.1.0</version>
-        </dependency>
-
-        <dependency>
             <groupId>org.mortbay.jetty</groupId>
             <artifactId>jetty</artifactId>
         </dependency>
@@ -131,12 +102,6 @@
         <dependency>
             <groupId>org.mortbay.jetty</groupId>
             <artifactId>jetty-plus</artifactId>
-        </dependency>
-
-        <dependency>
-            <groupId>org.mortbay.jetty</groupId>
-            <artifactId>jetty-util</artifactId>
-            <version>6.1.26</version>
         </dependency>
 
         <dependency>
@@ -301,11 +266,7 @@
                 </executions>
                 <configuration>
                     <dname>cn=metadata.incubator.apache.org</dname>
-<<<<<<< HEAD
                     <keystore>${project.build.directory}/metadata.keystore</keystore>
-=======
-                    <keystore>${project.build.directory}/conf/metadata.keystore</keystore>
->>>>>>> 9648a823
                     <keypass>keypass</keypass>
                     <storepass>keypass</storepass>
                     <alias>metadata</alias>
@@ -323,13 +284,13 @@
                     <!--only skip int tests -->
                     <connectors>
                         <!--
-                                                    <connector implementation="org.mortbay.jetty.security.SslSocketConnector">
-                                                        <port>21443</port>
-                                                        <maxIdleTime>60000</maxIdleTime>
-                                                        <keystore>${project.build.directory}/../../webapp/target/metadata.keystore</keystore>
-                                                        <keyPassword>metadata-passwd</keyPassword>
-                                                        <password>metadata-passwd</password>
-                                                    </connector>
+                        <connector implementation="org.mortbay.jetty.security.SslSocketConnector">
+                            <port>21443</port>
+                            <maxIdleTime>60000</maxIdleTime>
+                            <keystore>${project.build.directory}/../../webapp/target/metadata.keystore</keystore>
+                            <keyPassword>metadata-passwd</keyPassword>
+                            <password>metadata-passwd</password>
+                        </connector>
                         -->
                         <connector implementation="org.mortbay.jetty.nio.SelectChannelConnector">
                             <port>21000</port>
